--- conflicted
+++ resolved
@@ -46,13 +46,7 @@
   account: privateKeyToAccount(process.env.WALLET_PRIVATE_KEY as Hex),
 });
 
-<<<<<<< HEAD
-export const getTokenId = async (
-  nftContract?: Address,
-): Promise<number | undefined> => {
-=======
 export const getTokenId = async (): Promise<number | undefined> => {
->>>>>>> 7c7abe12
   const { request } = await publicClient.simulateContract({
     abi: [
       {
